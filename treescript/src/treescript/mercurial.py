--- conflicted
+++ resolved
@@ -264,18 +264,7 @@
 
 async def get_revision(config, repo_path):
     """Obtain the current revision."""
-<<<<<<< HEAD
-    return await run_hg_command(
-        config,
-        "parent",
-        "--template",
-        "{node}",
-        return_output=True,
-        repo_path=repo_path,
-    )
-=======
     return await run_hg_command(config, "parent", "--template", "{node}", return_output=True, repo_path=repo_path)
->>>>>>> 8303ace8
 
 
 async def do_tagging(config, task, repo_path):
@@ -452,21 +441,7 @@
             ssh_opt[1] += " -i %s" % ssh_key
     log.info("Pushing local changes to {}".format(source_repo_ssh))
     try:
-<<<<<<< HEAD
-        await run_hg_command(
-            config,
-            "push",
-            *ssh_opt,
-            "-r",
-            revision if revision else ".",
-            "-v",
-            source_repo_ssh,
-            repo_path=repo_path,
-            exception=PushError,
-        )
-=======
         await run_hg_command(config, "push", *ssh_opt, "-r", revision if revision else ".", "-v", source_repo_ssh, repo_path=repo_path, exception=PushError)
->>>>>>> 8303ace8
     except PushError as exc:
         log.warning("Hit PushError %s", str(exc))
         await strip_outgoing(config, task, repo_path)
